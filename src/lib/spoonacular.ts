<<<<<<< HEAD
const API_URL = "http://127.0.0.1:8080/get_recipes";
=======

const API_URL = "http://127.0.0.1:5000/get_recipes"; // Ensure this matches your Flask API endpoint
>>>>>>> 10f5592f

export const fetchRecipes = async (query: string = "", ingredient: string = "") => {
    console.log(`Fetching recipes with query: "${query}" and ingredient: "${ingredient}"`);
    
    // Validate that at least one parameter is provided
    if (!query && !ingredient) {
        console.error("Either query or ingredient must be provided");
        return { results: [] };
    }
    
    try {
        // Timeout setup to prevent hanging requests
        const controller = new AbortController();
        const timeoutId = setTimeout(() => controller.abort(), 10000); // 10-second timeout
        
        // Build the URL with appropriate parameters
        let url = `${API_URL}?`;
        if (query) url += `query=${encodeURIComponent(query)}&`;
        if (ingredient) url += `ingredient=${encodeURIComponent(ingredient)}&`;
        
        const response = await fetch(
            url.slice(0, -1), // Remove trailing & or ?
            { signal: controller.signal }
        );

        clearTimeout(timeoutId); // Prevent timeout from executing if request succeeds
        
        console.log(`API response status: ${response.status}`);

        if (!response.ok) {
            const errorData = await response.json().catch(() => null);
            console.error("Error response:", errorData);
            throw new Error(errorData?.error || `Failed to fetch recipes (Status: ${response.status})`);
        }
        
        const data = await response.json();
        console.log("API response data received:", data);

    
        if (!data || typeof data !== 'object' || !Array.isArray(data.results)) {
            console.error("Invalid API response format", data);
            return { results: [] };
        }

        console.log(`Found ${data.results.length} external recipes`);
        return data;
    } catch (error) {
        if (error.name === 'AbortError') {
            console.error("Request timeout while fetching recipes");
            return { results: [], error: "Request timed out" };
        }
        console.error("Error fetching recipes:", error);
        return { results: [], error: error.message };
    }
};<|MERGE_RESOLUTION|>--- conflicted
+++ resolved
@@ -1,9 +1,4 @@
-<<<<<<< HEAD
-const API_URL = "http://127.0.0.1:8080/get_recipes";
-=======
-
 const API_URL = "http://127.0.0.1:5000/get_recipes"; // Ensure this matches your Flask API endpoint
->>>>>>> 10f5592f
 
 export const fetchRecipes = async (query: string = "", ingredient: string = "") => {
     console.log(`Fetching recipes with query: "${query}" and ingredient: "${ingredient}"`);
