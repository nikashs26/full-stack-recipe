from dotenv import load_dotenv


from flask import Flask, request, jsonify
import requests
from flask_cors import CORS
import os
import json
from bson.objectid import ObjectId
from bson.json_util import dumps

# Load environment variables from .env file
load_dotenv()

MONGO_URI = os.getenv("MONGO_URI")
app = Flask(__name__)
CORS(app)

# Spoonacular API Key - Replace with your actual key
SPOONACULAR_API_KEY = "01f12ed117584307b5cba262f43a8d49"  # ← Update this!
SPOONACULAR_URL = "https://api.spoonacular.com/recipes/complexSearch"

# MongoDB Atlas setup
in_memory_recipes = []
mongo_available = False

try:
    import pymongo
    # Replace with your MongoDB Atlas connection string
<<<<<<< HEAD
    
    mongo_client = pymongo.MongoClient(MONGO_URI, serverSelectionTimeoutMS=5000)
=======
    # Format: mongodb+srv://username:password@cluster-name.mongodb.net/database
    mongo_uri = "mongodb+srv://REPLACE_WITH_YOUR_USERNAME:REPLACE_WITH_YOUR_PASSWORD@REPLACE_WITH_YOUR_CLUSTER.mongodb.net/BetterBulkRecipes?retryWrites=true&w=majority"
    mongo_client = pymongo.MongoClient(mongo_uri, serverSelectionTimeoutMS=5000)
>>>>>>> 75e7e966
    mongo_client.server_info()  # Will raise an exception if cannot connect
    db = mongo_client["BetterBulkRecipes"]
    recipes_collection = db["recipes"]
    
    # Create indexes for better search performance
    recipes_collection.create_index([("title", pymongo.TEXT)])
    recipes_collection.create_index([("id", pymongo.ASCENDING)], unique=True)
    
    mongo_available = True
    print("MongoDB Atlas connection successful")
except Exception as e:
    print(f"MongoDB connection error: {e}")
    print("Using in-memory storage as fallback")

class JSONEncoder(json.JSONEncoder):
    def default(self, o):
        if isinstance(o, ObjectId):
            return str(o)
        return json.JSONEncoder.default(self, o)

@app.route("/get_recipes", methods=["GET"])
def get_recipes():
    query = request.args.get("query", "").strip()
    ingredient = request.args.get("ingredient", "").strip()
    
    if not query and not ingredient:
        return jsonify({"error": "At least one search parameter is required"}), 400

    # First check if we have recipes in MongoDB that match the query
    db_results = []
    if mongo_available:
        try:
            search_query = {}
            if query:
                search_query["title"] = {"$regex": query, "$options": "i"}
            if ingredient:
                search_query["$or"] = [
                    {"extendedIngredients.name": {"$regex": ingredient, "$options": "i"}},
                    {"ingredients": {"$regex": ingredient, "$options": "i"}}
                ]
            
            db_results = list(recipes_collection.find(search_query).limit(10))
            if db_results:
                print(f"Found {len(db_results)} recipes in database")
                return JSONEncoder().encode({"results": db_results})
        except Exception as e:
            print(f"Error querying MongoDB: {e}")
            # Continue to in-memory or API if MongoDB query fails
    
    # If MongoDB is not available or no results, check in-memory storage
    if not mongo_available:
        results = []
        for recipe in in_memory_recipes:
            if (query and query.lower() in recipe.get("title", "").lower()) or \
               (ingredient and ingredient.lower() in json.dumps(recipe).lower()):
                results.append(recipe)
        if results:
            print(f"Found {len(results)} recipes in in-memory storage")
            return jsonify({"results": results})

    # If no results in DB or in-memory, call the Spoonacular API
    params = {
        "apiKey": SPOONACULAR_API_KEY,
        "number": 10,  # Limit to 10 results
        "addRecipeInformation": "true",
    }
    
    if query:
        params["query"] = query
    if ingredient:
        params["includeIngredients"] = ingredient

    try:
        # Use a short timeout to avoid hanging
        print(f"Calling Spoonacular API with params: {params}")
        response = requests.get(SPOONACULAR_URL, params=params, timeout=5)
        
        # Check if content type is JSON
        if 'application/json' not in response.headers.get('Content-Type', ''):
            return jsonify({
                "error": f"API returned non-JSON response. Status: {response.status_code}",
                "message": response.text[:100] + "..." # Show part of the response for debugging
            }), 500
            
        response.raise_for_status()  # Raise an error for HTTP failures
        data = response.json()

        if "results" not in data:
            return jsonify({"error": "Invalid response from Spoonacular"}), 500

        # Process the diets for filtering consistency
        for recipe in data["results"]:
            # Normalize diet names for consistent filtering
            if "diets" in recipe:
                normalized_diets = []
                for diet in recipe["diets"]:
                    diet_lower = diet.lower()
                    if "vegetarian" in diet_lower:
                        normalized_diets.append("vegetarian")
                    if "vegan" in diet_lower:
                        normalized_diets.append("vegan")
                    if "gluten" in diet_lower and "free" in diet_lower:
                        normalized_diets.append("gluten-free")
                    if "carnivore" in diet_lower or "meat" in diet_lower:
                        normalized_diets.append("carnivore")
                    # Keep the original diet as well
                    normalized_diets.append(diet)
                recipe["diets"] = normalized_diets

        # Store results in MongoDB for future queries
        try:
            if mongo_available:
                for recipe in data["results"]:
                    # Ensure recipe has all necessary fields
                    if "title" not in recipe:
                        recipe["title"] = "Untitled Recipe"
                    if "cuisines" not in recipe or not recipe["cuisines"]:
                        recipe["cuisines"] = ["Misc"]
                        
                    # Check if recipe already exists in the database
                    try:
                        # Try with recipe ID as integer
                        existing = recipes_collection.find_one({"id": recipe["id"]})
                    except:
                        # If not an integer, try as string
                        existing = recipes_collection.find_one({"id": str(recipe["id"])})
                        
                    if not existing:
                        # Insert to MongoDB and ensure proper indexing
                        recipes_collection.insert_one(recipe)
                print(f"Stored {len(data['results'])} recipes in MongoDB Atlas")
            else:
                # Store in in-memory cache if MongoDB not available
                for recipe in data["results"]:
                    if not any(r.get("id") == recipe["id"] for r in in_memory_recipes):
                        in_memory_recipes.append(recipe)
                print(f"Stored {len(data['results'])} recipes in in-memory storage")
        except Exception as e:
            print(f"Error storing recipes: {e}")

        return jsonify(data)  # Send results to frontend

    except requests.exceptions.Timeout:
        return jsonify({"error": "Request to Spoonacular API timed out", "results": []}), 504
    except ValueError as e:  # JSON parsing error
        return jsonify({
            "error": "Failed to parse API response as JSON",
            "message": str(e),
            "results": []
        }), 500
    except requests.exceptions.RequestException as e:
        return jsonify({"error": str(e), "results": []}), 500

@app.route("/get_recipe_by_id", methods=["GET"])
def get_recipe_by_id():
    recipe_id = request.args.get("id")
    if not recipe_id:
        return jsonify({"error": "Recipe ID is required"}), 400
    
    # First check if we have this recipe in MongoDB
    if mongo_available:
        try:
            # Try to find as integer ID (for external recipes)
            try:
                db_recipe = recipes_collection.find_one({"id": int(recipe_id)})
            except ValueError:
                # If not an integer, look for it as a string (for local recipes)
                db_recipe = recipes_collection.find_one({"id": recipe_id})
                
            if db_recipe:
                print(f"Found recipe {recipe_id} in MongoDB database")
                return JSONEncoder().encode(db_recipe)
        except Exception as e:
            print(f"Error querying MongoDB for recipe {recipe_id}: {e}")
    else:
        # Check in-memory storage
        for recipe in in_memory_recipes:
            if str(recipe.get("id")) == str(recipe_id):
                print(f"Found recipe {recipe_id} in in-memory storage")
                return jsonify(recipe)
    
    # If not in storage, call the Spoonacular API
    api_url = f"https://api.spoonacular.com/recipes/{recipe_id}/information"
    params = {"apiKey": SPOONACULAR_API_KEY}
    
    try:
        print(f"Calling Spoonacular API for recipe {recipe_id}")
        response = requests.get(api_url, params=params, timeout=5)
        response.raise_for_status()
        data = response.json()
        
        # Ensure recipe has all necessary fields
        if "title" not in data:
            data["title"] = "Untitled Recipe"
        if "cuisines" not in data or not data["cuisines"]:
            data["cuisines"] = ["Misc"]
        
        # Normalize diets for consistent filtering
        if "diets" in data:
            normalized_diets = []
            for diet in data["diets"]:
                diet_lower = diet.lower()
                if "vegetarian" in diet_lower:
                    normalized_diets.append("vegetarian")
                if "vegan" in diet_lower:
                    normalized_diets.append("vegan")
                if "gluten" in diet_lower and "free" in diet_lower:
                    normalized_diets.append("gluten-free")
                if "carnivore" in diet_lower or "meat" in diet_lower:
                    normalized_diets.append("carnivore")
                # Keep the original diet as well
                normalized_diets.append(diet)
            data["diets"] = normalized_diets
            
        # Store in MongoDB for future queries
        try:
            if mongo_available:
                existing = recipes_collection.find_one({"id": data["id"]})
                if not existing:
                    recipes_collection.insert_one(data)
                    print(f"Stored recipe {recipe_id} in MongoDB Atlas")
            else:
                # Store in in-memory cache
                if not any(r.get("id") == data["id"] for r in in_memory_recipes):
                    in_memory_recipes.append(data)
                    print(f"Stored recipe {recipe_id} in in-memory storage")
        except Exception as e:
            print(f"Error storing recipe {recipe_id}: {e}")
        
        return jsonify(data)
    except requests.exceptions.Timeout:
        return jsonify({"error": "Request to Spoonacular API timed out"}), 504
    except requests.exceptions.RequestException as e:
        return jsonify({"error": str(e)}), 500

# Endpoints for direct MongoDB CRUD operations
@app.route("/recipes", methods=["GET"])
def get_all_recipes():
    if not mongo_available:
        return jsonify({"error": "MongoDB not available"}), 503
    
    try:
        recipes = list(recipes_collection.find())
        return JSONEncoder().encode({"results": recipes})
    except Exception as e:
        return jsonify({"error": str(e)}), 500

@app.route("/recipes/<recipe_id>", methods=["GET"])
def get_recipe_from_db(recipe_id):
    if not mongo_available:
        return jsonify({"error": "MongoDB not available"}), 503
    
    try:
        # Try first as ObjectId
        try:
            recipe = recipes_collection.find_one({"_id": ObjectId(recipe_id)})
        except:
            # Then try as regular id
            recipe = recipes_collection.find_one({"id": recipe_id})
            if not recipe:
                try:
                    recipe = recipes_collection.find_one({"id": int(recipe_id)})
                except ValueError:
                    pass
                
        if recipe:
            return JSONEncoder().encode(recipe)
        return jsonify({"error": "Recipe not found"}), 404
    except Exception as e:
        return jsonify({"error": str(e)}), 500

@app.route("/recipes", methods=["POST"])
def add_recipe_to_db():
    if not mongo_available:
        return jsonify({"error": "MongoDB not available"}), 503
    
    try:
        recipe = request.json
        if not recipe:
            return jsonify({"error": "Recipe data is required"}), 400
        
        # Ensure recipe has all necessary fields
        if "title" not in recipe:
            recipe["title"] = "Untitled Recipe"
            
        # If no ID is provided, generate one
        if "id" not in recipe:
            recipe["id"] = str(ObjectId())
            
        # Check if recipe already exists
        existing = None
        if "id" in recipe:
            try:
                existing = recipes_collection.find_one({"id": recipe["id"]})
            except:
                # Try as integer if string fails
                try:
                    existing = recipes_collection.find_one({"id": int(recipe["id"])})
                except ValueError:
                    pass
        
        if existing:
            recipes_collection.update_one({"id": recipe["id"]}, {"$set": recipe})
            return jsonify({"message": "Recipe updated", "id": recipe["id"]})
        else:
            result = recipes_collection.insert_one(recipe)
            return jsonify({"message": "Recipe added", "id": recipe["id"] if "id" in recipe else str(result.inserted_id)})
    except Exception as e:
        return jsonify({"error": str(e)}), 500

@app.route("/recipes/<recipe_id>", methods=["PUT"])
def update_recipe_in_db(recipe_id):
    if not mongo_available:
        return jsonify({"error": "MongoDB not available"}), 503
    
    try:
        recipe = request.json
        if not recipe:
            return jsonify({"error": "Recipe data is required"}), 400
        
        # Try to update by ObjectId first
        try:
            result = recipes_collection.update_one({"_id": ObjectId(recipe_id)}, {"$set": recipe})
        except:
            # Then try by regular id
            result = recipes_collection.update_one({"id": recipe_id}, {"$set": recipe})
            
        if result.matched_count == 0:
            return jsonify({"error": "Recipe not found"}), 404
        
        return jsonify({"message": "Recipe updated"})
    except Exception as e:
        return jsonify({"error": str(e)}), 500

@app.route("/recipes/<recipe_id>", methods=["DELETE"])
def delete_recipe_from_db(recipe_id):
    if not mongo_available:
        return jsonify({"error": "MongoDB not available"}), 503
    
    try:
        # Try to delete by ObjectId first
        try:
            result = recipes_collection.delete_one({"_id": ObjectId(recipe_id)})
        except:
            # Then try by regular id
            result = recipes_collection.delete_one({"id": recipe_id})
            if result.deleted_count == 0:
                try:
                    result = recipes_collection.delete_one({"id": int(recipe_id)})
                except ValueError:
                    pass
                
        if result.deleted_count == 0:
            return jsonify({"error": "Recipe not found"}), 404
        
        return jsonify({"message": "Recipe deleted"})
    except Exception as e:
        return jsonify({"error": str(e)}), 500

if __name__ == "__main__":
    app.run(debug=True)<|MERGE_RESOLUTION|>--- conflicted
+++ resolved
@@ -27,14 +27,8 @@
 try:
     import pymongo
     # Replace with your MongoDB Atlas connection string
-<<<<<<< HEAD
     
     mongo_client = pymongo.MongoClient(MONGO_URI, serverSelectionTimeoutMS=5000)
-=======
-    # Format: mongodb+srv://username:password@cluster-name.mongodb.net/database
-    mongo_uri = "mongodb+srv://REPLACE_WITH_YOUR_USERNAME:REPLACE_WITH_YOUR_PASSWORD@REPLACE_WITH_YOUR_CLUSTER.mongodb.net/BetterBulkRecipes?retryWrites=true&w=majority"
-    mongo_client = pymongo.MongoClient(mongo_uri, serverSelectionTimeoutMS=5000)
->>>>>>> 75e7e966
     mongo_client.server_info()  # Will raise an exception if cannot connect
     db = mongo_client["BetterBulkRecipes"]
     recipes_collection = db["recipes"]
