--- conflicted
+++ resolved
@@ -135,28 +135,6 @@
   
   // Handle image from various sources with better fallback
   const imageUrl = React.useMemo((): string => {
-<<<<<<< HEAD
-    // Check for direct image properties first
-    if ('image' in recipe && recipe.image) {
-      const img = recipe.image;
-      // If it's a relative path, make it absolute
-      if (typeof img === 'string' && img.startsWith('/')) {
-        return img;
-      }
-      return img;
-    }
-    
-    if ('imageUrl' in recipe && recipe.imageUrl) {
-      const img = recipe.imageUrl;
-      // If it's a relative path, make it absolute
-      if (typeof img === 'string' && img.startsWith('/')) {
-        return img;
-      }
-      return img;
-    }
-    
-    // For TheMealDB recipes, use a better image URL
-=======
     // Try different image sources in order of preference
     const imageSources = [
       recipe.image,
@@ -173,21 +151,13 @@
     }
     
     // Special handling for TheMealDB
->>>>>>> 45d24f35
     if ('source' in recipe && recipe.source === 'TheMealDB' && recipe.id) {
-      const mealId = typeof recipe.id === 'string' ? recipe.id.split('_').pop() : '';
-      if (mealId) {
-        return `https://www.themealdb.com/images/media/meals/${mealId}.jpg`;
-      }
+      const ingredientName = typeof recipe.id === 'string' ? recipe.id.split('_').pop() : '';
+      return `https://www.themealdb.com/images/ingredients/${ingredientName || 'placeholder'}.jpg`;
     }
     
-<<<<<<< HEAD
-    // Use a better placeholder image
-    return 'https://images.unsplash.com/photo-1567620905732-2d1ec7ab7445?auto=format&fit=crop&w=800&q=80';
-=======
     // Return a reliable fallback image
     return getReliableImageUrl(undefined, 'medium');
->>>>>>> 45d24f35
   }, [recipe]);
   
   // Handle ID from various sources
@@ -329,15 +299,10 @@
             className="w-full h-full object-cover transform hover:scale-105 transition-transform duration-300"
             onError={(e) => {
               const target = e.target as HTMLImageElement;
-<<<<<<< HEAD
-              if (target.src !== "https://images.unsplash.com/photo-1567620905732-2d1ec7ab7445?auto=format&fit=crop&w=800&q=80") {
-                target.src = "https://images.unsplash.com/photo-1567620905732-2d1ec7ab7445?auto=format&fit=crop&w=800&q=80";
-=======
               // Use the utility function for fallback
               const fallbackImage = getReliableImageUrl(undefined, 'medium');
               if (target.src !== fallbackImage) {
                 target.src = fallbackImage;
->>>>>>> 45d24f35
               }
             }}
           />
