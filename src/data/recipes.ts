import { Recipe } from '../types/recipe';

export const initialRecipes: Recipe[] = [
  // Vegetarian Recipes
  {
    id: '1',
    name: 'Vegetarian Pasta Primavera',
    cuisine: 'Italian',
    dietaryRestrictions: ['vegetarian'],
    ingredients: ['pasta', 'zucchini', 'bell peppers', 'cherry tomatoes', 'basil', 'olive oil'],
    instructions: ['Chop vegetables', 'Sauté vegetables', 'Cook pasta', 'Combine and serve'],
    image: 'https://images.unsplash.com/photo-1473093295043-cdd812d0e601?ixlib=rb-4.0.3',
    ratings: [4, 5, 4],
    comments: []
  },
  {
    id: '2',
    name: 'Spinach and Mushroom Quiche',
    cuisine: 'French',
    dietaryRestrictions: ['vegetarian'],
    ingredients: ['eggs', 'spinach', 'mushrooms', 'cheese', 'pie crust'],
    instructions: ['Prepare crust', 'Sauté vegetables', 'Mix with eggs', 'Bake until golden'],
    image: 'https://images.unsplash.com/photo-1623428187969-5da2dcea5ebf?ixlib=rb-4.0.3',
    ratings: [5, 4, 5],
    comments: []
  },
  {
    id: '3',
    name: 'Vegetable Stir Fry',
    cuisine: 'Asian',
    dietaryRestrictions: ['vegetarian', 'vegan'],
    ingredients: ['tofu', 'broccoli', 'carrots', 'snap peas', 'soy sauce', 'rice'],
    instructions: ['Press tofu', 'Chop vegetables', 'Stir fry', 'Serve over rice'],
    image: 'https://images.unsplash.com/photo-1512003867696-6d5ce6835040?ixlib=rb-4.0.3',
    ratings: [4, 4, 5],
    comments: []
  },

  // Vegan Recipes
  {
    id: '4',
    name: 'Vegan Curry',
    cuisine: 'Indian',
    dietaryRestrictions: ['vegan', 'vegetarian'],
    ingredients: ['coconut milk', 'vegetables', 'curry paste', 'tofu'],
    instructions: ['Chop vegetables', 'Simmer in coconut milk', 'Add curry paste', 'Add tofu'],
    image: 'https://images.unsplash.com/photo-1565557623262-b51c2513a641?ixlib=rb-4.0.3',
    ratings: [5, 4, 5],
    comments: []
  },
  {
    id: '5',
    name: 'Vegan Buddha Bowl',
    cuisine: 'Modern',
    dietaryRestrictions: ['vegan', 'vegetarian'],
    ingredients: ['quinoa', 'roasted sweet potato', 'kale', 'chickpeas', 'tahini dressing'],
    instructions: ['Cook quinoa', 'Roast vegetables', 'Prepare dressing', 'Assemble bowl'],
    image: 'https://images.unsplash.com/photo-1511690656952-34342bb7c2f2?ixlib=rb-4.0.3',
    ratings: [5, 5, 4],
    comments: []
  },
<<<<<<< HEAD


=======
>>>>>>> 813e1320
  {
    id: '6',
    name: 'Lentil Shepherd\'s Pie',
    cuisine: 'British',
    dietaryRestrictions: ['vegan', 'vegetarian'],
    ingredients: ['lentils', 'vegetables', 'mashed potatoes', 'nutritional yeast'],
    instructions: ['Cook lentils', 'Prepare vegetable base', 'Top with mashed potatoes', 'Bake'],
    image: 'https://images.unsplash.com/photo-1619480079718-9180a92adb05?ixlib=rb-4.0.3',
    ratings: [4, 5, 5],
    comments: []
  },

  // Carnivore Recipes
  {
    id: '7',
    name: 'Dinner',
    cuisine: 'American',
    dietaryRestrictions: ['carnivore'],
    ingredients: ['beef steak', 'salt', 'pepper', 'butter'],
    instructions: ['Season steak', 'Grill to desired doneness', 'Rest and serve'],
    image: 'https://images.unsplash.com/photo-1600891964092-4316c288032e?ixlib=rb-4.0.3',
    ratings: [5, 5, 4],
    comments: []
  },
  {
    id: '8',
    name: 'Roasted Chicken with Herbs',
    cuisine: 'Mediterranean',
    dietaryRestrictions: ['carnivore'],
    ingredients: ['whole chicken', 'rosemary', 'thyme', 'garlic', 'olive oil'],
    instructions: ['Prepare herb rub', 'Coat chicken', 'Roast until golden', 'Rest before serving'],
    image: 'https://images.unsplash.com/photo-1598103442097-8b74394b95c6?ixlib=rb-4.0.3',
    ratings: [4, 5, 5],
    comments: []
  },
  {
    id: '9',
    name: 'Pork Tenderloin with Apple Glaze',
    cuisine: 'American',
    dietaryRestrictions: ['carnivore'],
    ingredients: ['pork tenderloin', 'apples', 'honey', 'cinnamon'],
    instructions: ['Sear tenderloin', 'Prepare apple glaze', 'Roast', 'Glaze and serve'],
    image: 'https://images.unsplash.com/photo-1432139555190-58524dae6a55?ixlib=rb-4.0.3',
    ratings: [5, 4, 5],
    comments: []
  },

  // Gluten-Free Recipes
  {
    id: '10',
    name: 'Quinoa Stuffed Bell Peppers',
    cuisine: 'Mexican',
    dietaryRestrictions: ['gluten-free', 'vegetarian'],
    ingredients: ['quinoa', 'bell peppers', 'black beans', 'corn', 'cheese'],
    instructions: ['Cook quinoa', 'Prepare filling', 'Stuff peppers', 'Bake until peppers are soft'],
    image: 'https://images.unsplash.com/photo-1608164368481-77294a65efb8?ixlib=rb-4.0.3',
    ratings: [4, 5, 4],
    comments: []
  },
  {
    id: '11',
    name: 'Grilled Salmon with Mango Salsa',
    cuisine: 'Fusion',
    dietaryRestrictions: ['gluten-free'],
    ingredients: ['salmon', 'mango', 'red onion', 'cilantro', 'lime'],
    instructions: ['Prepare salsa', 'Grill salmon', 'Top with salsa', 'Serve'],
    image: 'https://images.unsplash.com/photo-1519708227418-c8fd9a32b7a2?ixlib=rb-4.0.3',
    ratings: [5, 5, 4],
    comments: []
  },

  // Dessert Recipes
  {
    id: '12',
    name: 'Chocolate Lava Cake',
    cuisine: 'French',
    dietaryRestrictions: ['vegetarian'],
    ingredients: ['dark chocolate', 'butter', 'eggs', 'sugar', 'flour', 'vanilla extract'],
    instructions: ['Melt chocolate and butter', 'Mix with other ingredients', 'Pour into ramekins', 'Bake until edges are set but center is soft'],
    image: 'https://images.unsplash.com/photo-1563805042-7684c019e1cb?ixlib=rb-4.0.3',
    ratings: [5, 5, 5],
    comments: []
  },
  {
    id: '13',
    name: 'Vegan Apple Crisp',
    cuisine: 'American',
    dietaryRestrictions: ['vegan', 'vegetarian'],
    ingredients: ['apples', 'cinnamon', 'oats', 'brown sugar', 'coconut oil', 'lemon juice'],
    instructions: ['Slice apples', 'Mix with lemon juice and cinnamon', 'Create oat topping', 'Bake until golden and bubbly'],
    image: 'https://images.unsplash.com/photo-1621236378699-8597faf6a11a?ixlib=rb-4.0.3',
    ratings: [4, 5, 4],
    comments: []
  },
  {
    id: '14',
    name: 'Gluten-Free Cheesecake',
    cuisine: 'American',
    dietaryRestrictions: ['gluten-free', 'vegetarian'],
    ingredients: ['gluten-free graham crackers', 'cream cheese', 'eggs', 'sugar', 'vanilla extract', 'berries'],
    instructions: ['Make gluten-free crust', 'Prepare filling', 'Bake in water bath', 'Chill and top with berries'],
    image: 'https://images.unsplash.com/photo-1533134242443-d4fd215305ad?ixlib=rb-4.0.3',
    ratings: [5, 4, 5],
    comments: []
  },
  {
    id: '15',
    name: 'Carnivore Custard',
    cuisine: 'French',
    dietaryRestrictions: ['carnivore'],
    ingredients: ['eggs', 'heavy cream', 'vanilla bean', 'bone marrow'],
    instructions: ['Whisk eggs and cream', 'Add melted bone marrow', 'Pour into ramekins', 'Bake in water bath until set'],
    image: 'https://images.unsplash.com/photo-1488477181946-6428a0291777?ixlib=rb-4.0.3',
    ratings: [4, 3, 4],
    comments: []
  },
  {
    id: '16',
    name: 'Tiramisu',
    cuisine: 'Italian',
    dietaryRestrictions: ['vegetarian'],
    ingredients: ['mascarpone cheese', 'espresso', 'ladyfingers', 'eggs', 'sugar', 'cocoa powder'],
    instructions: ['Prepare espresso', 'Mix mascarpone with eggs and sugar', 'Dip ladyfingers in espresso', 'Layer and dust with cocoa powder', 'Chill for several hours'],
    image: 'https://images.unsplash.com/photo-1571877227200-a0d98ea2fda3?ixlib=rb-4.0.3',
    ratings: [5, 5, 4],
    comments: []
  }
];<|MERGE_RESOLUTION|>--- conflicted
+++ resolved
@@ -59,11 +59,8 @@
     ratings: [5, 5, 4],
     comments: []
   },
-<<<<<<< HEAD
 
 
-=======
->>>>>>> 813e1320
   {
     id: '6',
     name: 'Lentil Shepherd\'s Pie',
